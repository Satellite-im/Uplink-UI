--- conflicted
+++ resolved
@@ -13,17 +13,11 @@
 use kit::{components::nav::Route as UIRoute, icons::Icon};
 use once_cell::sync::Lazy;
 use overlay::{make_config, OverlayDom};
-<<<<<<< HEAD
 use shared::language::{change_language, get_local_text};
 // use state::{Action, ActionHook, State};
-use state::{Action, State};
-use std::fs;
-use std::path::PathBuf;
-=======
 use state::State;
-
 use std::path::{Path, PathBuf};
->>>>>>> 3b5223bd
+
 use std::sync::Arc;
 use tao::menu::{MenuBar as Menu, MenuItem};
 use tao::window::WindowBuilder;
@@ -50,22 +44,6 @@
 pub mod testing;
 pub mod utils;
 mod warp_runner;
-
-<<<<<<< HEAD
-pub static STATE: AtomRef<State> = |_| State::load().unwrap();
-=======
-use fluent_templates::static_loader;
-
-static_loader! {
-    static LOCALES = {
-        locales: "./locales",
-        fallback_language: "en-US",
-        // Removes unicode isolating marks around arguments, you typically
-        // should only set to false when testing.
-        customise: |bundle| bundle.set_use_isolating(false),
-    };
-}
->>>>>>> 3b5223bd
 
 // allows the UI to receive events to Warp
 // pretty sure the rx channel needs to be in a mutex in order for it to be a static mutable variable
