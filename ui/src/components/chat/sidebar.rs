--- conflicted
+++ resolved
@@ -198,13 +198,8 @@
                             id: format!("{}-chat", key.to_string()),
                             items: cx.render(rsx!(
                                 ContextItem {
-<<<<<<< HEAD
-                                    icon: Icon::EyeSlash,
+                                    icon: Icon::BellSlash,
                                     text: get_local_text("uplink.clear-unreads"),
-=======
-                                    icon: Icon::BellSlash,
-                                    text: clear_unreads_text,
->>>>>>> 014602d7
                                     onpress: move |_| {
                                         state.write().mutate(Action::ClearUnreads(clear_unreads.clone()));
                                     }
