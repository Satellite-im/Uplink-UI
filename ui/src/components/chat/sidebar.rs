
use dioxus::prelude::*;
use shared::language::get_local_text;
use warp::{raygun::Message};
use dioxus_router::*;
use kit::{User as UserInfo, elements::{input::{Input, Options}, label::Label}, icons::Icon, components::{nav::Nav, context_menu::{ContextMenu, ContextItem}, user::User, user_image::UserImage, indicator::{Platform, Status}, user_image_group::UserImageGroup}, layout::sidebar::Sidebar as ReusableSidebar};

<<<<<<< HEAD
use crate::{components::{chat::RouteInfo, media::remote_control::RemoteControls}, state::{State, Action, Chat, Identity}};
=======
use crate::{
    components::{
        chat::{
            RouteInfo,
            welcome::Welcome
        }, 
        media::remote_control::RemoteControls
    }, 
    state::{
        State, Action, Chat, Identity
    },
     utils::language::get_local_text
};
>>>>>>> f6a3106a

#[derive(PartialEq, Props)]
pub struct Props {
    route_info: RouteInfo,
}

pub fn build_participants(identities: &Vec<Identity>) -> Vec<UserInfo> {
    // Create a vector of UserInfo objects to store the results
    let mut user_info: Vec<UserInfo> = vec![];

    // Iterate over the identities vector
    for identity in identities {
        // For each identity, create a new UserInfo object and set its fields
        // to the corresponding values from the identity object
        let platform = match identity.platform() {
            warp::multipass::identity::Platform::Desktop => Platform::Desktop,
            warp::multipass::identity::Platform::Mobile => Platform::Mobile,
            _ => Platform::Headless //TODO: Unknown
        };
        let status = match identity.identity_status() {
            warp::multipass::identity::IdentityStatus::Online => Status::Online,
            warp::multipass::identity::IdentityStatus::Away => Status::Idle,
            warp::multipass::identity::IdentityStatus::Busy => Status::DoNotDisturb,
            warp::multipass::identity::IdentityStatus::Offline => Status::Offline,
        };
        user_info.push(UserInfo {
            platform,
            status,
            username: identity.username(),
            photo: identity.graphics().profile_picture(),
        })
    }

    // Return the resulting user_info vector
    user_info
}

pub fn build_participants_names(identities: &Vec<Identity>) -> String {
    let mut participants_name = String::from("");

    // Iterate over the identities vector
    for identity in identities {
        // Create a string with the username of the current identity and a comma
        let name = format!("{}, ", identity.username());
        // Append the name string to the participants_name string
        participants_name.push_str(&name);
    }

    // Remove the last two characters from the participants_name string (the trailing comma and space)
    participants_name.pop();
    participants_name.pop();

    // Return the resulting participants_name string
    participants_name
}


#[allow(non_snake_case)]
pub fn Sidebar(cx: Scope<Props>) -> Element {
    let state = use_shared_state::<State>(cx)?;

    let sidebar_chats = state.read().chats.in_sidebar.clone();

    let favorites = state.read().chats.favorites.clone();

    let binding = state.read();
    let active_media_chat = binding.get_active_media_chat();

    cx.render(rsx!(
        ReusableSidebar {
            with_search: cx.render(rsx!(
                div {
                    class: "search-input",
                    Input {
                        placeholder: get_local_text("uplink.search-placeholder"),
                        // TODO: Pending implementation
                        disabled: true,
                        icon: Icon::MagnifyingGlass,
                        options: Options {
                            with_clear_btn: true,
                            ..Options::default()
                        }
                    }
                }
            ))
            with_nav: cx.render(rsx!(
                Nav {
                    routes: cx.props.route_info.routes.clone(),
                    active: cx.props.route_info.active.clone(),
                    onnavigate: move |r| {
                        use_router(cx).replace_route(r, None, None);
                    }
                },
            )),
            // Only display favorites if we have some.
            (!favorites.is_empty()).then(|| rsx!(
                div {
                    id: "favorites",
                    Label {
                        text: get_local_text("favorites.favorites"),
                    },
                    div {
                        class: "vertically-scrollable",
                        favorites.iter().cloned().map(|chat_id| {
                            let default_chat = Chat::default();
                            let chat = state.read().chats.all.get(&chat_id).unwrap_or(&default_chat).clone();
                            let favorites_chat = chat.clone();
                            let remove_favorite = chat.clone();
                            let without_me = state.read().get_without_me(chat.participants.clone());
                            let participants_name = build_participants_names(&without_me);
                            
                            rsx! (
                                ContextMenu {
                                    key: "{chat_id}-favorite",
                                    id: chat_id.to_string(),
                                    items: cx.render(rsx!(
                                        ContextItem {
                                            icon: Icon::ChatBubbleBottomCenterText,
                                            text: get_local_text("uplink.chat"),
                                            onpress: move |_| {
                                                state.write().mutate(Action::ChatWith(favorites_chat.clone()));
                                                if cx.props.route_info.active.to != "/" {
                                                    use_router(cx).replace_route("/", None, None);
                                                }
                                            }
                                        },
                                        ContextItem {
                                            icon: Icon::XMark,
                                            text: get_local_text("favorites.remove"),
                                            onpress: move |_| {
                                                state.write().mutate(Action::ToggleFavorite(remove_favorite.clone()));
                                            }
                                        }
                                    )),
                                    UserImageGroup {
                                        // loading: true,
                                        participants: build_participants(&chat.participants.clone()),
                                        with_username: participants_name,
                                        onpress: move |_| {
                                            state.write().mutate(Action::ChatWith(chat.clone()));
                                            if cx.props.route_info.active.to != "/" {
                                                use_router(cx).replace_route("/", None, None);
                                            }
                                        }
                                    }
                                }
                            )
                        })
                    }
                }
            )),
            div {
                id: "chats",
                (!sidebar_chats.is_empty()).then(|| rsx!(
                    Label {
                        text: get_local_text("uplink.chats"),
                    }
                )),
                state.read().chats.active.is_none().then(|| rsx! (
                    div {
                        class: "hide-on-desktop",
                        Welcome {}
                    }
                )),
                sidebar_chats.iter().cloned().map(|chat_id| {
                    let chat = state.read().chats.all.get(&chat_id).unwrap().clone();
                    let without_me = state.read().get_without_me(chat.participants.clone());
                    let user = without_me.first();
                    let default_message = Message::default();
                    let parsed_user = user.cloned().unwrap_or_default();

                    let platform = match parsed_user.platform() {
                        warp::multipass::identity::Platform::Desktop => Platform::Desktop,
                        warp::multipass::identity::Platform::Mobile => Platform::Mobile,
                        _ => Platform::Headless //TODO: Unknown
                    };
                    let status = match parsed_user.identity_status() {
                        warp::multipass::identity::IdentityStatus::Online => Status::Online,
                        warp::multipass::identity::IdentityStatus::Away => Status::Idle,
                        warp::multipass::identity::IdentityStatus::Busy => Status::DoNotDisturb,
                        warp::multipass::identity::IdentityStatus::Offline => Status::Offline,
                    };

                    let last_message = chat.messages.last();
                    let unwrapped_message = match last_message {
                        Some(m) => m,
                        None => &default_message,
                    };

                    let val = unwrapped_message.value();
                    let timestamp = unwrapped_message.date().timestamp_millis() as u64;

                    let badge = if chat.unreads > 0 {
                        chat.unreads.to_string()
                    } else { "".into() };
                    
                    let key = chat.id;

                    let active = state.read().get_active_chat().unwrap_or_default().id == chat.id;
                    let chat_with = chat.clone();
                    let clear_unreads = chat.clone();

                    let participants = without_me.clone();
                    let participants_name = if participants.len() > 2 { build_participants_names(&participants) } else { parsed_user.username() };

                    // TODO:
                    // let _block_user_text = LOCALES
                    //     .lookup(&*APP_LANG.read(), "friends.block")
                    //     .unwrap_or_default();

                    rsx!(
                        ContextMenu {
                            key: "{key}-chat",
                            id: format!("{}-chat", key),
                            items: cx.render(rsx!(
                                ContextItem {
                                    icon: Icon::BellSlash,
                                    text: get_local_text("uplink.clear-unreads"),
                                    onpress: move |_| {
                                        state.write().mutate(Action::ClearUnreads(clear_unreads.clone()));
                                    }
                                },
                                hr{ },
                                ContextItem {
                                    icon: Icon::PhoneArrowUpRight,
                                    text: get_local_text("uplink.call"),
                                    //TODO: Wire to state

                                },
                                hr{ }
                                ContextItem {
                                    icon: Icon::EyeSlash,
                                    text: get_local_text("uplink.hide-chat"),
                                    onpress: move |_| {
                                        state.write().mutate(Action::RemoveFromSidebar(chat.id));
                                    }
                                },
                            )),
                            User {
                                // loading: true,
                                username: participants_name,
                                subtext: val.join("\n"),
                                timestamp: timestamp,
                                active: active,
                                user_image: cx.render(rsx!(
                                    if participants.len() <= 2 {rsx! (
                                        UserImage {
                                            platform: platform,
                                            status: status,
                                            image: parsed_user.graphics().profile_picture(),
                                        }
                                    )} else {rsx! (
                                        UserImageGroup {
                                            participants: build_participants(&participants)
                                        }
                                    )}
                                )),
                                with_badge: badge,
                                onpress: move |_| {
                                    state.write().mutate(Action::ChatWith(chat_with.clone()));
                                    if cx.props.route_info.active.to != "/" {
                                        use_router(cx).replace_route("/", None, None);
                                    }
                                }
                            }
                        }
                    )}
                ),
                sidebar_chats.is_empty().then(|| rsx!(
                    div {
                        class: "skeletal-steady hide-on-mobile",
                        User {
                            loading: true,
                            username: "Loading".into(),
                            subtext: "loading".into(),
                            user_image: cx.render(rsx!(
                                UserImage {
                                    platform: Platform::Mobile,
                                    status: Status::Online,
                                    loading: true
                                }
                            ))
                        },
                        User {
                            loading: true,
                            username: "Loading".into(),
                            subtext: "loading".into(),
                            user_image: cx.render(rsx!(
                                UserImage {
                                    platform: Platform::Mobile,
                                    status: Status::Online,
                                    loading: true
                                }
                            ))
                        },
                        User {
                            loading: true,
                            username: "Loading".into(),
                            subtext: "loading".into(),
                            user_image: cx.render(rsx!(
                                UserImage {
                                    platform: Platform::Mobile,
                                    status: Status::Online,
                                    loading: true
                                }
                            ))
                        },
                    }
                ))
            },
            active_media_chat.is_some().then(|| rsx!(
                RemoteControls {
                    in_call_text: get_local_text("remote-controls.in-call"),
                    mute_text: get_local_text("remote-controls.mute"),
                    unmute_text: get_local_text("remote-controls.unmute"),
                    listen_text: get_local_text("remote-controls.listen"),
                    silence_text: get_local_text("remote-controls.silence"),
                    end_text: get_local_text("remote-controls.end"),
                }
            )),
        }
    ))
}<|MERGE_RESOLUTION|>--- conflicted
+++ resolved
@@ -5,9 +5,6 @@
 use dioxus_router::*;
 use kit::{User as UserInfo, elements::{input::{Input, Options}, label::Label}, icons::Icon, components::{nav::Nav, context_menu::{ContextMenu, ContextItem}, user::User, user_image::UserImage, indicator::{Platform, Status}, user_image_group::UserImageGroup}, layout::sidebar::Sidebar as ReusableSidebar};
 
-<<<<<<< HEAD
-use crate::{components::{chat::RouteInfo, media::remote_control::RemoteControls}, state::{State, Action, Chat, Identity}};
-=======
 use crate::{
     components::{
         chat::{
@@ -19,9 +16,7 @@
     state::{
         State, Action, Chat, Identity
     },
-     utils::language::get_local_text
 };
->>>>>>> f6a3106a
 
 #[derive(PartialEq, Props)]
 pub struct Props {
