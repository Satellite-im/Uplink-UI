--- conflicted
+++ resolved
@@ -1,7 +1,4 @@
 pub mod language;
-<<<<<<< HEAD
 pub mod format_timestamp;
-=======
 pub mod notifications;
-pub mod sounds;
->>>>>>> 87eb8fb3
+pub mod sounds;