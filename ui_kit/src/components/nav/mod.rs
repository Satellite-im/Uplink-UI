use dioxus::prelude::*;
use uuid::Uuid;

use crate::{icons::Icon, elements::{Appearance, button::Button, tooltip::{ArrowPosition, Tooltip}}};

pub type To = &'static str;

const STYLE: &str = include_str!("./style.css");

#[derive(Clone, PartialEq)]
pub struct Route {
    pub to: To,
    pub icon: Icon,
    pub name: &'static str,
    pub with_badge: Option<String>,
    pub loading: Option<bool>
}

impl Default for Route {
    fn default() -> Self {
        Self { 
            to: "",
            icon: Icon::QuestionMarkCircle, 
            name: "Default", 
            with_badge: None, 
            loading: None 
        }
    }
}


#[derive(Props)]
pub struct Props<'a> {
    #[props(optional)]
    onnavigate: Option<EventHandler<'a, To>>,
    routes: Vec<Route>,
    #[props(optional)]
    active: Option<Route>
}

/// Tells the parent the nav was interacted with.
pub fn emit(cx: &Scope<Props>, to: &To) {
    match &cx.props.onnavigate {
        Some(f) => f.call(to.to_owned()),
        None => {},
    }
}

/// Gets the appearence for a nav button based on the active route
pub fn get_appearence(active_route: &Route, route: &Route) -> Appearance {
    if active_route.to == route.to {
        Appearance::Primary
    } else {
        Appearance::Transparent
    }
}

/// Generates the an optional badge value
pub fn get_badge(route: &Route) -> String {
    match &route.with_badge {
        Some(val) => val.to_owned(),
        None => String::from(""),
    }
}

/// Gets the active route, or returns a void one
pub fn get_active(cx: &Scope<Props>) -> Route {
    match &cx.props.active {
        Some(f) => f.to_owned(),
        None => Route {
            to: "!void",
            name: "!void",
            icon: Icon::ExclamationTriangle,
            with_badge: None,
            loading: None,
        },
    }
}

/// Returns a nav component generated based on given props.
/// 
/// # Examples
/// ```no_run
/// use dioxus::prelude::*;
/// use ui_kit::{elements::{Icon, IconElement}, components::nav::{Nav, Route}};
/// 
/// let home = Route { to: "/fake/home", name: "Home", icon: Icon::HomeModern };
/// let routes = vec![
///     home,
///     Route { to: "/fake/chat", name: "Chat", icon: Icon::ChatBubbleBottomCenter },
///     Route { to: "/fake/friends", name: "Friends", icon: Icon::Users },
///     Route { to: "/fake/settings", name: "Settings", icon: Icon::Cog },
/// ];
/// let active = routes[0].clone();
/// 
/// rsx! (
///     Nav {
///        routes: routes,
///        active: active
///    }
/// )
/// ```
#[allow(non_snake_case)]
pub fn Nav<'a>(cx: Scope<'a, Props<'a>>) -> Element<'a> {
    let active = use_state(&cx, || get_active(&cx));

    cx.render(
        rsx!(
            style { "{STYLE}" }
            div {
                class: "nav",
                cx.props.routes.iter().map(|route| {
<<<<<<< HEAD
                    let badge = get_badge(&route);
                    let key: String = route.name.into();
                    
=======
                    let UUID = Uuid::new_v4().to_string();
                    let badge = get_badge(route);

>>>>>>> 6e0ae866
                    rsx!(
                        Button {
                            key: "{key}",
                            icon: route.icon,
                            onpress: move |_| {
                                active.set(route.to_owned());
                                emit(&cx, &route.to)
                            },
                            with_badge: badge,
                            tooltip: cx.render(rsx!(Tooltip {
                                arrow_position: ArrowPosition::Bottom,
                                text: route.name.into(),
                            })),
                            appearance: get_appearence(active, route)
                        }
                    )
                })
            }
        )
    )
}<|MERGE_RESOLUTION|>--- conflicted
+++ resolved
@@ -1,7 +1,6 @@
 use dioxus::prelude::*;
-use uuid::Uuid;
 
-use crate::{icons::Icon, elements::{Appearance, button::Button, tooltip::{ArrowPosition, Tooltip}}};
+use crate::{icons::Icon, elements::{Appearance, button::Button, tooltip::{Tooltip, ArrowPosition}}};
 
 pub type To = &'static str;
 
@@ -110,15 +109,9 @@
             div {
                 class: "nav",
                 cx.props.routes.iter().map(|route| {
-<<<<<<< HEAD
                     let badge = get_badge(&route);
                     let key: String = route.name.into();
                     
-=======
-                    let UUID = Uuid::new_v4().to_string();
-                    let badge = get_badge(route);
-
->>>>>>> 6e0ae866
                     rsx!(
                         Button {
                             key: "{key}",
